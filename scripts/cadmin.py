#!/bin/env python
"""

Citehound administration
------------------------

::


    Usage: cadmin.py [OPTIONS] COMMAND [ARGS]...
    
      Citehound -- Administrator.
    
    Options:
      --help  Show this message and exit.
    
    Commands:
      db      Database operations
      fetch   Download data dependencies
      ingest  Data import operations
      query   Standard query operations over the database.


Work with database projects
---------------------------

::

    Usage: cadmin.py db [OPTIONS] COMMAND [ARGS]...

    Database operations

    Options:
      --help  Show this message and exit.

    Commands:
      create     Create a new data space
      drop       Delete records and (optionally) remove the schema from the...
      getschema  Visualises the current schema of the database
      init       Initialises (an empty) Neo4j database with the Citehound...
      link       Runs a probabilistic linking step that links countries and...
      ls         Lists established database projects
      start      Starts a containerised DBMS on the data space defined by...


Fetch external datasets
-----------------------

::

    Usage: cadmin.py fetch [OPTIONS] COMMAND [ARGS]...
    
      Download data dependencies
    
    Options:
      --help  Show this message and exit.
    
    Commands:
      mesh       Latest version of the MeSH dataset
      pubmedxml  Pubmed result set as XML file
      ror        Latest version of the ROR dataset


Ingesting data sets
-------------------

::

    Usage: cadmin.py ingest [OPTIONS] COMMAND [ARGS]...
    
      Data import operations
    
    Options:
      --help  Show this message and exit.
    
    Commands:
      data  Selects an importer and imports a data file into Citehound
      ls    Lists the available data importers.


Working wih queries
-------------------

::

    Usage: cadmin.py query [OPTIONS] COMMAND [ARGS]...
    
      Manage query collections and run standardised queries.
    
    Options:
      --help  Show this message and exit.
    
    Commands:
      init  Initialises a query collection in the database
      ls    List all available queries within a collection
      rm    Remove a query collection from the database.
      run   Select and run a query from a collection.


Working with plugins
--------------------

::

    Usage: cadmin.py plugin [OPTIONS] COMMAND [ARGS]...
    
      Work with plugins
    
    Options:
      --help  Show this message and exit.
    
    Commands:
      info    Returns extensive information about all aspects of a plugin.
      launch  Select and launch a plugin
      ls      List all available plugins


:author: Athanasios Anastasiou
:date: Mar 2023
"""

import os
import sys
import re
import click
import json
import networkx
from neomodel import install_all_labels, remove_all_labels

from citehound import CM
import citehound.utils
from citehound import std_queries
from citehound import exceptions
from citehound.plugin import adapters
import neomodel
import neoads

import requests
import datetime
from xml.etree import ElementTree
import time

import yaml
import shutil
import subprocess

@click.group()
def citehound_admin():
    """
    Citehound -- Administrator.

    """
    pass

@citehound_admin.group()
def plugin():
    """
    Work with plugins

    Citehound plugins are packaged and distributed as Python modules.
    
    Therefore, for cadmin.py to be able to list available plugins, they 
    have to be installed in the current local environment.
    """
    pass

@plugin.command()
@click.argument("plugin", type=str)
@click.option("--only-param-metadata", "-m", is_flag=True, default=False, help="List only the parameter metadata")
def info(plugin, only_param_metadata):
    """
    Returns extensive information about all aspects of a plugin.
    """
    try:
        selected_plugin = CM._plugin_manager.load_plugin(plugin)()
    except exceptions.PluginNotFound as e:
        click.echo(e.message)
        sys.exit(-1)

    if not only_param_metadata:
        plugin_description = selected_plugin.description
        click.echo(f"\nName: {plugin_description['name']}\n\n")
        click.echo(f"Short Description:\n{plugin_description['short_desc']}\n")
        click.echo(f"Long Description:\n{plugin_description['long_desc']}\n\n")

    plugin_user_params = selected_plugin.user_properties
    click.echo("Param.Name, Default value, Prompt, Description")
    for a_param, param_metadata in plugin_user_params.items():
        click.echo(f"{a_param}, {param_metadata['default_value']}, {param_metadata['prompt']}, {param_metadata['help_str']}")

    click.echo("\n")


@plugin.command()
def ls():
    """
    List all available plugins
    """
    click.echo("Installed plugins")
    for a_plugin in CM._plugin_manager.installed_plugins:
        click.echo(a_plugin)
       

@plugin.command()
@click.argument("plugin_name", type=str)
@click.option("--parameter", "-p", multiple=True)
def launch(plugin_name, parameter):
    """
    Select and launch a plugin.

    """
    if plugin_name not in CM._plugin_manager.installed_plugins:
        click.echo(f"Plugin {plugin_name} is not installed.\n")
        sys.exit(-1)

    # Collect parameters provided at the command line
    params = {}
    for a_param in parameter:
        if "=" not in a_param:
            click.echo(f"Parameters are expected as -p param=param_value. Please revise {a_param} and try again")
            sys.exit(-1)
        key, value = a_param.split("=")
        params[key] = value
    
    # Load the plugin
    selected_plugin = CM._plugin_manager.load_plugin(plugin_name)()

    # Wrap the plugin in the TUI adapter
    wraped_plugin = adapters.PluginAdapterTUI(selected_plugin)

    plugin_param_errors = []

    # Populate parameters provided at the command line
    for a_param, a_value in params.items():
        try:
            setattr(selected_plugin, a_param, a_value)
        except (ValueError, TypeError) as e:
            plugin_param_errors.append({"name": a_param, "error":e})

    if len(plugin_param_errors):
        click.echo("There were errors trying to set parameters:")

        for an_error in plugin_param_errors:
            click.echo(f"{an_error['name']}, {an_error['error']}")
        sys.exit(-1)

    # If there are remaining required parameters that were not populated at the command line 
    # but are required for the plugin, ask the user for those remaining parameters using 
    # the appropriate interface.     
    wraped_plugin.setup_plugin()

    # Initialise the plugin
    selected_plugin.on_init_plugin()

    # Create a transaction and launch the plugin with the current CM object and transaction
    # TODO: HIGH, This should go into CM and every time it is called it should be returning the last bookmark
    with neomodel.db.transaction:
        selected_plugin()

    # Cleanup after the plugin
    selected_plugin.on_cleanup_plugin()


@citehound_admin.group()
def db():
    """
    Database operations
    """
    pass

@db.command()
def ls():
    """
    Lists established database projects
    """
    # Check that the environment variables are set
    if "CITEHOUND_DATA" not in os.environ:
        click.echo("ERROR: CITEHOUND_DATA not set")
        sys.exit(-1)

    # Get all directories under CITEHOUND_DATA
    for a_dir in os.listdir(f"{os.environ['CITEHOUND_DATA'].rstrip('/')}/"):
        if not a_dir.startswith('.') and os.path.isdir(f"{os.environ['CITEHOUND_DATA'].rstrip('/')}/{a_dir}"):
            click.echo(f"{a_dir}")


@db.command()
@click.argument("project-name", type=str)
def start(project_name):
    """
    Starts a containerised DBMS on the data space defined by "project_name"
    """
    # Validate project name
    project_name_val_rule = re.compile("[a-zA-Z][a-zA-Z_0-9]+")

    if not project_name_val_rule.match(project_name):
        click.echo(f"ERROR: project-name should start with a letter and contain only letters, numbers and the '_' character. Received:{project_name}\n")
        sys.exit(-1)

    # Check that the environment variables are set
    if "CITEHOUND_DATA" not in os.environ:
        click.echo("ERROR: CITEHOUND_DATA not set")
        sys.exit(-1)

    if "CITEHOUND_CONTAINER_BIN" not in os.environ:
        click.echo("ERROR: CITEHOUND_CONTAINER_BIN not set")
        sys.exit(-1)

    if "CITEHOUND_CONTAINER_IMG" not in os.environ:
        click.echo("ERROR: CITEHOUND_CONTAINER_IMG not set")
        sys.exit(-1)

    project_path = f"{os.environ['CITEHOUND_DATA'].rstrip('/')}/{project_name}"

    # Check that the project path exists
    if not (os.path.exists(f"{project_path}/data") and os.path.exists(f"{project_path}/logs")):
        click.echo(f"ERROR: Path {project_path} does not exist. No action was taken")
        sys.exit(-1)

    process_str = f"{os.environ['CITEHOUND_CONTAINER_BIN']} run --restart always --publish=7474:7474 --publish=7687:7687 --env NEO4J_AUTH={os.environ['NEO4J_USERNAME']}/{os.environ['NEO4J_PASSWORD']} --volume={project_path}/data:/data --volume={project_path}/logs:/logs {os.environ['CITEHOUND_CONTAINER_IMG']}"

    p = subprocess.Popen(process_str,
                         stdout=subprocess.PIPE,
                         stderr=subprocess.STDOUT,
                         shell=True)

    click.echo(f"{project_name} started up.")

@db.command()
@click.argument("project-name", type=str)
@click.option("--based-on", "-b", type=str, help="Copies across the data space from another project")
def create(project_name, based_on):
    """
    Create a new data space
    """
    # Validate project name
    project_name_val_rule = re.compile("[a-zA-Z][a-zA-Z_0-9]+")

    if not project_name_val_rule.match(project_name):
        click.echo(f"ERROR: project-name should start with a letter and contain only letters, numbers and the '_' character. Received:{project_name}\n")
        sys.exit(-1)

    # Check that the environment variables are set
    if "CITEHOUND_DATA" not in os.environ:
        click.echo("ERROR: CITEHOUND_DATA not set")
        sys.exit(-1)

    # Check that the path does not exist
    project_path = f"{os.environ['CITEHOUND_DATA'].rstrip('/')}/{project_name}"
        
    if os.path.exists(project_path):
        click.echo(f"ERROR: Path {project_path} exists. No action was taken")
        sys.exit(-1)

    if based_on is not None:
        # Validate based_on
        if not project_name_val_rule.match(based_on):
            click.echo(f"ERROR: based-on should start with a letter and contain only letters, numbers and the '_' character. Received:{based_on}\n")
            sys.exit(-1)
        project_based_on = f"{os.environ['CITEHOUND_DATA'].rstrip('/')}/{based_on}"
        # Make sure it exists
        if not os.path.exists(project_based_on):
            click.echo(f"ERROR: based_on project path ({project_based_on}) does not exist. No action was taken")
            sys.exit(-1)

    # At this point we are ready to create a new project
    # Make new directories as required
    os.makedirs(f"{project_path}/data", exist_ok=True)
    os.makedirs(f"{project_path}/logs", exist_ok=True)

    # Copy files across if required
    if based_on is not None:
        shutil.copytree(project_based_on, project_path, dirs_exist_ok=True)

    click.echo(f"Project {project_name} created.")


@db.command()
@click.argument("output-format", type=click.Choice(["graphml", "dot"], case_sensitive=False),)
@click.option("--schema-ext/--no-schema-ext",
              type=click.BOOL,
              default=False,
              help="Enables any extensions to the base Citehound schema")
@click.option("--isolated/--no-isolated",
              type=click.BOOL,
              default=False,
              help="Drops any entities that appear to not be connected with others in the current schema.")
def getschema(output_format, schema_ext, isolated):
    """
    Visualises the current schema of the database
    """
    def filter_dict_attr(a_dict, attrs_to_drop):
        return dict(filter(lambda x: x[0] not in attrs_to_drop, a_dict.items()))

    schema_data = citehound.IM.cypher_query("call db.schema.visualization", resolve_objects=False, result_as="raw")

    # Build the network first
    network_data = schema_data[0]
    net_ob = networkx.DiGraph()
    for a_node in network_data[0]:
        net_ob.add_node(a_node.id,
                        labels=",".join(a_node.labels),
                        nname=a_node._properties["name"],
                        #indexes=",".join(a_node._properties["indexes"]),
                        #constraints=",".join(a_node._properties["constraints"])
                        )

    for a_relationship in network_data[1]:
        net_ob.add_edge(a_relationship.start_node.id,
                        a_relationship.end_node.id, type=a_relationship.type)

    if not isolated:
        net_ob.remove_nodes_from(list(filter(lambda x: net_ob.degree(x) == 0, net_ob.nodes())))

    if output_format == "graphml":
        networkx.write_graphml(net_ob, sys.stdout)

    elif output_format == "dot":
        # Re-format the network
        for a_node_idx, a_node_data in net_ob.nodes(data=True):
            a_node_data["label"] = f"{a_node_data['nname']}"
        for a_rel_node_begin, a_rel_node_end, a_rel_data in net_ob.edges(data=True):
            a_rel_data["label"] = f"{a_rel_data['type']}"

        names_to_remove = ["AssociableItem",
                           "PersistentElement",
                           "ElementDomain"]
        if schema_ext:
            names_to_remove.extend(["Article", "Author", "Affiliation"])
        else:
            names_to_remove.extend(list(map(lambda x: x[1]["nname"],
                                            filter(lambda x: x[1]["nname"] not in ["Article",
                                                                                   "Author",
                                                                                   "Affiliation",
                                                                                   "Institute",
                                                                                   "InstituteType",
                                                                                   "City",
                                                                                   "Country"],
                                                   net_ob.nodes(data=True)))))

        net_ob.remove_nodes_from(list(map(lambda x: x[0],
                                          filter(lambda x: x[1]["nname"] in names_to_remove,
                                                 net_ob.nodes(data=True)))))
        networkx.drawing.nx_pydot.write_dot(net_ob, sys.stdout)


@db.command()
def link():
    """
    Runs a probabilistic linking step that links countries and institutions.

    The probabilistic linking is executed after "blocking" against the Country entities:
        1. Link all possible affiliations to countries.
        2. Given a Country, retrieve its institutions and link them to those of GRID.
    """
    COUNTRY_ASSOCIATION_LABEL = "FROM_COUNTRY"
    INSTITUTE_ASSOCIATION_LABEL = "FROM_INSTITUTE"

    bim = citehound.IM

    # First, match and link countries
    bim.link_sets_of_entities("match (aCountry:Country) return toLower(aCountry.name) as theIndex, aCountry as theNode",
                               "match (an_affiliation:PubmedAffiliation) return toLower(an_affiliation.original_affiliation) as theIndex, an_affiliation as theNode",
                               COUNTRY_ASSOCIATION_LABEL,
                               session_id="MySessionStep1",
                               pre_processing_function = citehound.utils.affiliation_standardisation,
                               perc_entries_right = 0.95)

    # Now, for each country that actually matched, get its institutions and try to match institutions too
    matched_countries = bim.cypher_query(
        "match (a:PubmedAffiliation)-[:ASSOCIATED_WITH{rel_label:'FROM_COUNTRY'}]-(b:Country) return distinct b.name as theIndex, b as theNode",
        result_as="dict",
        resolve_objects=True)

    # For each country
    for aCountry in matched_countries:
        click.echo(f"Working on {aCountry}")
        # Grab the affiliations that are associated with that particular country
        # Grab the institutions that we know exist within that paritcular country
        # Link the affiliations to institutes.
        # REMEMBER SEMANTICS. Link by looking for LEFT in RIGHT. Therefore LEFT:Institutes, RIGHT:Affiliations
        bim.link_sets_of_entities(
            f"match (a:Institute)-[:IN_CITY]-(:City)-[:IN_COUNTRY]-(b:Country{{name:'{aCountry}'}}) return distinct toLower(a.name) as theIndex,a as theNode",
            f"match (a:PubmedAffiliation)-[:ASSOCIATED_WITH{{rel_label:'FROM_COUNTRY'}}]-(b:Country{{name:'{aCountry}'}}) return distinct toLower(a.original_affiliation) as theIndex, a as theNode",
            INSTITUTE_ASSOCIATION_LABEL,
            session_id="MySessionStep2",
            pre_processing_function=citehound.utils.affiliation_standardisation,
            perc_entries_right=0.95)

    # Now grab those articles which where not connected NEITHER WITH A COUNTRY OR UNIVERSITY
    bim.link_sets_of_entities("match (a:Institute) return distinct toLower(a.name) as theIndex,a as theNode",
                               "match (a:PubmedAffiliation) where not (a)-[:ASSOCIATED_WITH{rel_label:'FROM_COUNTRY'}]-() and not (a)-[:ASSOCIATED_WITH{rel_label:'FROM_INSTITUTE'}]-() return distinct toLower(a.original_affiliation) as theIndex, a as theNode",
                               INSTITUTE_ASSOCIATION_LABEL,
                               session_id="MySessionStep3",
                               pre_processing_function=citehound.utils.affiliation_standardisation,
                               perc_entries_right=0.95)

    click.echo("Finished linking.")


@db.command()
@click.argument("what-to-drop", type=click.Choice(["all", "all-and-labels", "article-data", "ror"]))
@click.option("--confirm", is_flag=True, help="Confirms that the user indeed wishes to drop a category of records")
def drop(what_to_drop, confirm):
    """
    Delete records and (optionally) remove the schema from the database.
    """
    if (what_to_drop in ["all", "all-and-labels"]):
        pre_action = "Dropping all records and reseting the database"
        post_action = "\n\nThe database has been reset.\n"
        action = "MATCH (a) DETACH DELETE (a)"

    if (what_to_drop == "article-data"):
        pre_action = "Dropping article data (Articles, Authors and Affiliations)"
        post_action = "\n\nArticle data removed.\n"
        action = "MATCH (a) WHERE 'Article' IN labels(a) OR 'Author' IN labels(a) OR 'Affiliation' IN labels(a) DETACH DELETE a"

    if (what_to_drop == "ror"):
        pre_action = "Dropping all ROR records."
        post_action = "\n\nROR data removed.\n"
        action = "MATCH (a) WHERE 'City' IN labels(a) OR 'Country' IN labels(a) OR 'Institute' IN labels(a) DETACH DELETE a"

    if not confirm:
        click.echo(f"Please append option --confirm to actually drop {what_to_drop} records")
    else:
        with neomodel.db.transaction:
            click.echo(pre_action)
            citehound.IM.cypher_query(action)
            click.echo(post_action)

            if (what_to_drop == "all-and-labels"):
                neomodel.remove_labels()
                click.echo("Labels removed.\n")


@db.command()
def init():
    """
    Initialises (an empty) Neo4j database with the Citehound schema.
    """
    n_items_in_db = citehound.IM.number_of_items_in_db
    if n_items_in_db > 0:
        click.echo(f"\n\nThe database contains {n_items_in_db} items.\nNo action was taken.\n\n")
    else:
        install_all_labels()
        click.echo("\n\nThe database has been initialised.\n")


@citehound_admin.group()
def ingest():
    """
    Data import operations
    """
    pass

@ingest.command()
def ls():
    """
    Lists the available data importers.
    """
    for an_importer in citehound.IM.importers.values():
        click.echo(f"{an_importer['name']}\t{an_importer['description']}")


@ingest.command()
@click.argument("dataset_type", type=str)
@click.argument("dataset_path", type=click.Path(exists=True))
def data(dataset_type, dataset_path):
    """
    Selects an importer and imports a data file into Citehound
    """
    citehound.IM.import_data(dataset_type.upper(), dataset_path)

@citehound_admin.group()
def fetch():
    """
    Download data dependencies
    """
    pass

@fetch.command()
@click.option("--out-dir", "-od", type=click.Path(exists=True, file_okay=False, dir_okay=True, resolve_path=True), default="./")
def ror(out_dir):
    """
    Latest version of the ROR dataset
    """
    # Get all release data from Zenodo
    try:
        release_data = requests.get("https://zenodo.org/api/records/?communities=ror-data&sort=mostrecent", allow_redirects=True)
        available_releases_data = json.loads(release_data.content.decode("utf8"))
    except requests.exceptions.RequestException as e:
        raise SystemExit(e)

    try:
        # Get the URLs and their creation dates and sort them in reverse order according to date.
        # In this way, the latest release is the first entry in the list.
        downloads = sorted(list(map(lambda x:{"created":datetime.datetime.fromisoformat(x["created"]),
                                              "url":x["files"][0]["links"]["self"],
                                              "key":x["files"][0]["key"]},
                                    available_releases_data["hits"]["hits"])), 
                           key=lambda x:["created"], 
                           reverse=True)
    except requests.exceptions.RequestException as e:
        raise SystemExit(e)
    
    # Get the actual release file
    try:
        release_file = requests.get(downloads[0]["url"])
    except requests.exceptions.RequestException as e:
        raise SystemExit(e)

    # Save it to disk
    with open(f"{out_dir}/{downloads[0]['key']}", "wb") as fd:
        fd.write(release_file.content)

    # Done    
    click.echo(f"{downloads[0]['key']} downloaded")


@fetch.command()
@click.option("--out-dir", "-od", type=click.Path(exists=True, file_okay=False, dir_okay=True, resolve_path=True))
@click.option("--from", "from_year", type=int, default=2002)
@click.option("--to", "to_year", type=int, default=-1)
def mesh(from_year, to_year, out_dir):
    """
    Latest version of the MeSH dataset
    """
    pattern_before_2011 = "1999-2010/xmlmesh/desc"
    pattern_after_2011 = "/xmlmesh/desc"
    download_url = "https://nlmpubs.nlm.nih.gov/projects/mesh/"
    today = datetime.datetime.now().year

    if to_year == -1:
        to_year = today

    if  2002 > from_year > today or from_year < 0:
        click.echo(f"from_year cannot be less than 2002, received {from_year}\n\n")
        sys.exit(-1)

    if to_year > today or to_year < from_year or to_year<-1:
        click.echo(f"to_year cannot be greater than {today} or less than {from_year}.\n\n")
        sys.exit(-1)

    for a_year in range(from_year, to_year):
        if a_year<2011:
            file_path = f"{pattern_before_2011}{a_year}.xml"
        else:
            file_path = f"{a_year}{pattern_after_2011}{a_year}.xml"

        click.echo(f"Working on {a_year}")

        try:
            file_data = requests.get(f"{download_url}{file_path}", allow_redirects=True)
        except requests.exceptions.RequestException as e:
            raise SystemExit(e)

        # Save it to disk
        with open(f"{out_dir}/{os.path.basename(file_path)}", "wb") as fd:
            fd.write(file_data.content)


@fetch.command()
@click.argument("pmid_file", type=click.Path(exists=True, file_okay=True, dir_okay=False))
def pubmedxml(pmid_file):
    """
    Pubmed result set as XML file. 

    PMID_FILE should be a text file with one PMID per line. 
    The XML result set is returned on stdout.
    """
    if "NCBI_API_KEY" not in os.environ:
        # If a key is not available, medline limits calls to 1 per second.
        inter_call_delay = 1
    else:
        # otherwise this limit is raised to 10 calls per second.
        inter_call_delay = 0.1

    BATCH_SIZE = 300
    url = f"https://eutils.ncbi.nlm.nih.gov/entrez/eutils/efetch.fcgi?db=pubmed&api_key={os.environ['NCBI_API_KEY']}&rettype=medline&retmode=xml&id="
    # Get the PMID data
    # PMID data should be provided in one row per article (PMID) in a text file
    with open(pmid_file) as fd:
        data = list(map(lambda x: x.rstrip(),fd.readlines()))

    # Create the batch requests and format them as coma separated lists
    data_batches = [",".join(data[k:k+BATCH_SIZE]) for k in range(0, len(data), BATCH_SIZE)]
    pubmed_xml_data = None
    for a_batch in data_batches:
        try:
            xml_data = requests.get(url+a_batch, allow_redirects=True)
        except requests.exceptions.RequestException as e:
            raise SystemExit(e)
        if pubmed_xml_data is None:
            pubmed_xml_data = ElementTree.fromstring(xml_data.content.decode("utf8"))
        else:
            pubmed_xml_data.extend(ElementTree.fromstring(xml_data.content.decode("utf8")))
        time.sleep(inter_call_delay)

    click.echo(ElementTree.tostring(pubmed_xml_data, 
                                    encoding="utf8", 
                                    method="xml",))

@citehound_admin.group()
def query():
    """
    Manage query collections and run standardised queries.
    """
    pass


@query.command()
@click.option("--collection-file", "-f", type=click.Path(exists=True, file_okay=True, dir_okay=False))
@click.option("--re-init", "-r", is_flag=True)
def init(collection_file, re_init):
    """
    Initialises a query collection in the database

    If a --collection_file is not provided and STD_QUERIES does not exist, it is created.
    """
    if not collection_file:
        collection_name = "STD_QUERIES"
        query_data = std_queries.STD_QUERIES

    else:
        collection_name = os.path.splitext(os.path.basename(collection_file))[0].upper()

        # Check the form of the list name
        if re.compile("^[A-Z_][A-Z_]*$").match(collection_name) is None:
            click.echo(f"The file name should be composed of capital letters and the '_' character, received {collection_name}")
            sys.exit(-1)

        # Check that the CSV at least has three pre-defined columns
        with open(collection_file, "r") as fd:
            query_data = yaml.safe_load(fd)

        defined_attributes = set()
        for a_qry_name, a_qry_dat in query_data.items():
            defined_attributes |= set(a_qry_dat.keys())

        if len(defined_attributes) !=2 and not ("description" in defined_attributes or "cypher" in defined_attributes):
               click.echo(f"The yaml file must have three columns named QueryName, Description, Cypher.")
               sys.exit(-1)

    # Let's interact with the database
    IM = CM._mem_manager

    with neomodel.db.transaction:
        # Check if the query collections exist
        try:
            query_collection = IM.get_object("QUERY_COLLECTIONS")
        except neoads.exception.ObjectNotFound as e:
            # Initialise the top level QUERY_COLLECTIONS map
            query_collection = neoads.AbstractMap(name="QUERY_COLLECTIONS").save()

        # Check if the particular collection is already defined
        if neoads.CompositeString(collection_name) in query_collection:
            # If the list exists then check if it should be re-initialised
            if re_init:
                del(query_collection[neoads.CompositeString(collection_name)])
                # Do a garbage collection step here
                IM.garbage_collect()
                the_map = neoads.AbstractMap().save()
                the_key = neoads.CompositeString(collection_name).save() 
                query_collection[the_key] = the_map
            else:
                click.echo(f"List {collection_name} already exists.")
                sys.exit(-1)
        else:
            # If the list does not exist and it was asked to be recreated then this should
            # cause an error.
            if re_init:
                click.echo(f"Collection {collection_name} cannot be re-initialised because it does not exist")
                sys.exit(-1)
            # Otherwise go ahead and create it
            the_map = neoads.AbstractMap().save()
            # Add it to the collection
            the_key = neoads.CompositeString(collection_name).save() 
            query_collection[the_key] = the_map

        # At this point, the_map has been initialised in one or another way.
        # Populate it

        query_key = neoads.CompositeString("query").save()
        desc_key = neoads.CompositeString("description").save()
        # Add items
        for a_query_name, query_dta in query_data.items():
            # Create the entries for each 
            q_name_ob = neoads.CompositeString(a_query_name).save()
            q_value_ob = neoads.CompositeArrayObjectDataFrame(query_dta["cypher"]).save()
            q_desc_ob = neoads.CompositeString(query_dta["description"]).save()
            # The inner map has to be populated first
            q_new_map = neoads.AbstractMap().save()
            q_new_map[query_key] = q_value_ob
            q_new_map[desc_key] = q_desc_ob
            # The map can now be attached to the outer map
            the_map[q_name_ob] = q_new_map


@query.command()
@click.option("--verbose", "-v", is_flag=True, help="Includes actual (cypher) queries in the listing")
@click.option("--collection-name", "-n", type=str, help="List the contents of a particular query collection, default is STD_QUERIES if it has been installed")
def ls(verbose, collection_name):
    """
    List all available queries within a collection
    """
    IM = CM._mem_manager
    # TODO: HIGH, Perform a very typical validation for [A-Z_][A-Z_]* pattern on collection_name
    collection_name = collection_name.upper() if collection_name else None

    # Check if the query collections exist
    try:
        query_collection = IM.get_object("QUERY_COLLECTIONS")
    except neoads.exception.ObjectNotFound as e:
        click.echo("Query collections have not been initialised on this database, please see 'query init'")
        sys.exit(-1)

    # If a collection name has not been provided, list all collections
    if collection_name is None:
        click.echo("Collection, Number of queries")
        for a_key in list(query_collection.keys):
            click.echo(f"{a_key.value}, {len(query_collection[a_key])}")
        sys.exit(0)

    # Otherwise, check if the specified collection name exists.
    if neoads.CompositeString(collection_name) not in query_collection:
        click.echo(f"{collection_name} has not been installed in this database yet.\n")
        sys.exit(-1)

    # The collection exists, go ahead and list its contents.
    q_map = query_collection[neoads.CompositeString(collection_name)]
    # Get all contents to memory
    list_contents={}
    for a_key in list(q_map.keys):
        list_contents[a_key.value] = {"description":q_map[a_key][neoads.CompositeString('description')].value,
                                               "cypher":q_map[a_key][neoads.CompositeString('query')].value}

    # Decide what and how to "print"
    if verbose:
        yaml.dump(list_contents, sys.stdout)
    else:
        click.echo("QueryName, Description")
        for a_key, a_val in list_contents.items():
            click.echo(f"{a_key}, {a_val['description']}")
 

@query.command()
@click.argument("query-name", type=str)
@click.option("--collection-name", "-n", type=str, default="STD_QUERIES", help="Choose the query from a particular list, default is STD_QUERIES if it has been installed")
@click.option("--parameter", "-p", multiple=True)
def run(query_name, collection_name, parameter):
    """
    Select and run a query from a collection.
    """
    is_int = re.compile("[0-9]+")
    is_float = re.compile("[0-9]+?\.[0-9]+")
    is_string = re.compile("\".*?\"")
    is_date = re.compile("[0-9]+\-[0-9]+\-[0-9]+")
    
    # TODO: HIGH, Add validation to collection_name here for [A-Z_][A-Z_]*
    collection_name = collection_name.upper()

    IM = CM._mem_manager

    # Check if the query collections exist
    try:
        query_collection = IM.get_object("QUERY_COLLECTIONS")
    except neoads.exception.ObjectNotFound as e:
        click.echo("Query collections have not been initialised on this database, please see 'query init'")
        sys.exit(-1)

    # Get the collection
    if neoads.CompositeString(collection_name) in query_collection:
        q_map = query_collection[neoads.CompositeString(collection_name)]
    else:
        click.echo(f"{collection_name} has not been installed in this database yet.\n")
        sys.exit(-1)

    # Package parameters
    params = {}
    for a_param in parameter:
        if "=" not in a_param:
            click.echo(f"Parameters are expected as -p param=param_value. Please revise {a_param} and try again")
            sys.exit(-1)
        key, value = a_param.split("=")
<<<<<<< HEAD
        if is_int.match(value):
            value = int(value)
        elif is_float.match(value):
            value = float(value)
        elif is_string.match(value):
            value = str(value).replace("\"", "")
        elif is_date.match(value):
            value = str(value).replace("\"", "")
        else:
            click.echo(f"At the moment, parameter values can be either integers, floats, strings or dates. Received {key} = {a_param}.")
            sys.exit(-1)
=======
        if not (value.startswith("'") and value.endswith("'")):
            # TODO: HIGH, correct this "int" casting here, it might be any type supported by neo4j
            try:
                value = int(value)
            except ValueError:
                click.echo(f"Parameters without single quotes are assumed to be nummeric, please revise {a_param} and try again")
                sys.exit(-1)
>>>>>>> cac1be53
        params[key] = value

    # Check if the query exists.
    if neoads.CompositeString(query_name.upper()) in q_map.keys_set[0]:
        # Run the query itself and return results
        z = q_map[neoads.CompositeString(query_name.upper())][neoads.CompositeString("query")].execute(params=params)
        z.to_csv(sys.stdout, index=False)
    else:
        click.echo(f"Query {query_name.upper()} does not exist. Please run 'query ls' to see all available queries.")


@query.command()
@click.argument("collection-name", type=str,)
@click.option("--confirm", is_flag=True, help="Confirms that the user indeed wishes to delete this list")
def rm(collection_name, confirm):
    """
    Remove a query collection from the database.
    """

    # TODO: HIGH, Add validation to collection_name here for [A-Z_][A-Z_]*
    collection_name = collection_name.upper()
    IM = CM._mem_manager

    with neomodel.db.transaction:
        # Check if the query collections exist
        try:
            query_collection = IM.get_object("QUERY_COLLECTIONS")
        except neoads.exception.ObjectNotFound as e:
            click.echo("Query collections have not been initialised on this database, please see 'query init'")
            sys.exit(-1)


        # Check if the specified collection exists
        if neoads.CompositeString(collection_name) in query_collection:
            q_map = query_collection[neoads.CompositeString(collection_name)]
        else:
            click.echo(f"{collection_name} has not been installed in this database yet. Please see 'query ls' for a list of the installed collections. \n")
            sys.exit(-1)

        # If the collection exists, then delete it (if the action is confirmed).
        if confirm:
            q_map.destroy()
            del(query_collection[neoads.CompositeString(collection_name)])
            IM.garbage_collect()
        else:
            click.echo(f"{collection_name} exists and can be deleted. If you wish to delete it, please re-run the exact same rm command, appending '--confirm'")


if __name__ == "__main__":
    citehound_admin()<|MERGE_RESOLUTION|>--- conflicted
+++ resolved
@@ -882,7 +882,6 @@
             click.echo(f"Parameters are expected as -p param=param_value. Please revise {a_param} and try again")
             sys.exit(-1)
         key, value = a_param.split("=")
-<<<<<<< HEAD
         if is_int.match(value):
             value = int(value)
         elif is_float.match(value):
@@ -894,15 +893,6 @@
         else:
             click.echo(f"At the moment, parameter values can be either integers, floats, strings or dates. Received {key} = {a_param}.")
             sys.exit(-1)
-=======
-        if not (value.startswith("'") and value.endswith("'")):
-            # TODO: HIGH, correct this "int" casting here, it might be any type supported by neo4j
-            try:
-                value = int(value)
-            except ValueError:
-                click.echo(f"Parameters without single quotes are assumed to be nummeric, please revise {a_param} and try again")
-                sys.exit(-1)
->>>>>>> cac1be53
         params[key] = value
 
     # Check if the query exists.
